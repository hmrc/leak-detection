--- conflicted
+++ resolved
@@ -256,24 +256,14 @@
     def generateReport =
       scanningService
         .scanRepository(
-<<<<<<< HEAD
           repository    = "repoName",
           branch        = "master",
           isPrivate     = true,
           repositoryUrl = "https://github.com/hmrc/repoName",
-          commitId      = "some commit id",
+          commitId      = "3d9c100",
           authorName    = "me",
           archiveUrl    = "https://api.github.com/repos/hmrc/repoName/{archive_format}{/ref}"
         )
-=======
-          "repoName",
-          "master",
-          true,
-          "https://github.com/hmrc/repoName",
-          "3d9c100",
-          "me",
-          "https://api.github.com/repos/hmrc/repoName/{archive_format}{/ref}")
->>>>>>> 1d0e5f4b
         .futureValue
 
     val request = new PayloadDetails(
