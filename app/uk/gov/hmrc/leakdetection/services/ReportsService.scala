/*
 * Copyright 2018 HM Revenue & Customs
 *
 * Licensed under the Apache License, Version 2.0 (the "License");
 * you may not use this file except in compliance with the License.
 * You may obtain a copy of the License at
 *
 *     http://www.apache.org/licenses/LICENSE-2.0
 *
 * Unless required by applicable law or agreed to in writing, software
 * distributed under the License is distributed on an "AS IS" BASIS,
 * WITHOUT WARRANTIES OR CONDITIONS OF ANY KIND, either express or implied.
 * See the License for the specific language governing permissions and
 * limitations under the License.
 */

package uk.gov.hmrc.leakdetection.services

import com.google.inject.Inject
import play.api.libs.json.{Format, Json, OFormat}
import reactivemongo.api.commands.WriteResult

import scala.concurrent.{ExecutionContext, Future}
import uk.gov.hmrc.leakdetection.Utils.traverseFuturesSequentially
import uk.gov.hmrc.leakdetection.model._
import uk.gov.hmrc.leakdetection.persistence.ReportsRepository

class ReportsService @Inject()(reportsRepository: ReportsRepository)(implicit ec: ExecutionContext) {

  def getRepositories = reportsRepository.getDistinctRepoNames

  def getLatestReportsForEachBranch(repoName: String): Future[List[Report]] =
    reportsRepository
      .findUnresolvedWithProblems(repoName)
      .map(_.groupBy(_.branch).map {
        case (_, reports) => reports.head
      }.toList)

  def getReport(reportId: ReportId): Future[Option[Report]] = reportsRepository.findByReportId(reportId)

  def clearCollection(): Future[WriteResult] = reportsRepository.removeAll()

  def clearReportsAfterBranchDeleted(deleteBranchEvent: DeleteBranchEvent): Future[List[Report]] = {
    import deleteBranchEvent._
    markPreviousReportsAsResolved {
      Report.create(
        repositoryName = repositoryName,
        repositoryUrl  = repositoryUrl,
        commitId       = "n/a (branch was deleted)",
        authorName     = authorName,
        branch         = branchRef,
        results        = Nil,
        leakResolution = None
      )
    }
  }

  def saveReport(report: Report): Future[Unit] = {
    def ifReportSolvesProblems(f: => Future[Unit]): Future[Unit] =
      if (report.inspectionResults.isEmpty) f else Future.successful(())

    for {
      _ <- reportsRepository.saveReport(report)
      _ <- ifReportSolvesProblems(markPreviousReportsAsResolved(report).map(_ => ()))
    } yield ()

  }

  private def markPreviousReportsAsResolved(report: Report): Future[List[Report]] = {
    val outstandingProblems = reportsRepository.findUnresolvedWithProblems(report.repoName, Some(report.branch))
    outstandingProblems.flatMap { unresolvedReports =>
      val resolvedReports = unresolvedReports.map { unresolvedReport =>
        val leakResolution =
          LeakResolution(
            timestamp = report.timestamp,
            commitId  = report.commitId,
            resolvedLeaks = unresolvedReport.inspectionResults.map { reportLine =>
              ResolvedLeak(ruleId = reportLine.ruleId.getOrElse(""), description = reportLine.description)
            }
          )
        unresolvedReport.copy(leakResolution = Some(leakResolution), inspectionResults = Nil)
      }
      traverseFuturesSequentially(resolvedReports)(reportsRepository.updateReport).map(_ => unresolvedReports)
    }
  }
<<<<<<< HEAD
=======

  def getStats(): Future[Stats] =
    for {
      total          <- reportsRepository.count
      stillHaveLeaks <- reportsRepository.howManyStillHaveLeaks()
      resolved       <- reportsRepository.howManyResolved()
    } yield {
      Stats(reports = Stats.Reports(total, resolved, stillHaveLeaks))
    }
}

final case class Stats(
  reports: Stats.Reports
)

object Stats {
  case class Reports(
    count: Int,
    resolvedCount: Int,
    stillHaveLeaks: Int
  )
  implicit val reportsFormat          = Json.format[Reports]
  implicit val format: OFormat[Stats] = Json.format[Stats]
}

object ReportsService {

  final case class ClearedReportsInfo(
    repoName: String,
    branchName: String,
    clearedReports: List[ReportId]
  )

  object ClearedReportsInfo {
    implicit val format: Format[ClearedReportsInfo] = Json.format[ClearedReportsInfo]
  }

>>>>>>> 1d0e5f4b
}<|MERGE_RESOLUTION|>--- conflicted
+++ resolved
@@ -83,8 +83,6 @@
       traverseFuturesSequentially(resolvedReports)(reportsRepository.updateReport).map(_ => unresolvedReports)
     }
   }
-<<<<<<< HEAD
-=======
 
   def getStats(): Future[Stats] =
     for {
@@ -108,19 +106,4 @@
   )
   implicit val reportsFormat          = Json.format[Reports]
   implicit val format: OFormat[Stats] = Json.format[Stats]
-}
-
-object ReportsService {
-
-  final case class ClearedReportsInfo(
-    repoName: String,
-    branchName: String,
-    clearedReports: List[ReportId]
-  )
-
-  object ClearedReportsInfo {
-    implicit val format: Format[ClearedReportsInfo] = Json.format[ClearedReportsInfo]
-  }
-
->>>>>>> 1d0e5f4b
 }