/*
 * Copyright 2021 HM Revenue & Customs
 *
 * Licensed under the Apache License, Version 2.0 (the "License");
 * you may not use this file except in compliance with the License.
 * You may obtain a copy of the License at
 *
 *     http://www.apache.org/licenses/LICENSE-2.0
 *
 * Unless required by applicable law or agreed to in writing, software
 * distributed under the License is distributed on an "AS IS" BASIS,
 * WITHOUT WARRANTIES OR CONDITIONS OF ANY KIND, either express or implied.
 * See the License for the specific language governing permissions and
 * limitations under the License.
 */

package uk.gov.hmrc.leakdetection.services

import akka.stream.Materializer
import akka.stream.scaladsl.FileIO
import cats.data.EitherT
import cats.implicits._
import com.kenshoo.play.metrics.Metrics
import org.apache.commons.io.FileUtils
import org.zeroturnaround.zip.ZipUtil
import play.api.Logger
import play.api.libs.ws._
import uk.gov.hmrc.leakdetection.model.Branch

import java.io.File
import java.net.URLEncoder
import java.nio.file.Files
import javax.inject.Inject
import scala.concurrent.{ExecutionContext, Future}

class ArtifactService @Inject()(ws: WSClient, metrics: Metrics)(implicit  ec: ExecutionContext, mat: Materializer) {

  import ArtifactService._

  private val logger = Logger(this.getClass.getName)

  private lazy val registry = metrics.defaultRegistry

  def getZipAndExplode(
    githubPersonalAccessToken: String,
    archiveUrl: String,
    branch: Branch
  ): Future[Either[BranchNotFound, ExplodedZip]] = {
    logger.info("starting zip process....")
    val savedZipFilePath = Files.createTempDirectory("unzipped_").toString
    val downloadResult = EitherT(getZip(githubPersonalAccessToken, archiveUrl, branch, savedZipFilePath))
    val explodedZip = downloadResult map {
      _ =>
        explodeZip(savedZipFilePath)
    }
    explodedZip.value
  }

  def getZip(
    githubPersonalAccessToken: String,
    archiveUrl: String,
    branch: Branch,
    savedZipFilePath: String
  ): Future[Either[BranchNotFound, DownloadedZip]] = {
    val githubZipUri = getArtifactUrl(archiveUrl, branch)
    logger.info(s"Getting code archive from: $githubZipUri")
    downloadFile(githubPersonalAccessToken, githubZipUri, savedZipFilePath, branch)
  }

  def explodeZip(savedZipFilePath: String): ExplodedZip = {
    val explodedZipFile = new File(savedZipFilePath)
    ZipUtil.explode(explodedZipFile)
    logger.info(s"Zip file exploded successfully")
    ExplodedZip(explodedZipFile)
  }

  def downloadFile(
    githubAccessToken: String,
    url: String,
    filename: String,
    branch: Branch
  ): Future[Either[BranchNotFound, DownloadedZip]] = {
    ws.url(url)
      .addHttpHeaders("Authorization" -> s"token $githubAccessToken")
      .withFollowRedirects(true)
      .withMethod("GET")
      .stream() flatMap {
      response =>
        if (response.status == 404) {
          Future.successful(Left(BranchNotFound(branch)))
        } else if (response.status != 200) {
          registry.counter(s"github.open.zip.failure").inc()
          val errorMessage = s"Error downloading the zip file from $url:\n${new String(response.body)}"
          logger.error(errorMessage)
          throw new RuntimeException(errorMessage)
        } else {
          registry.counter(s"github.open.zip.success").inc()
          logger.info(s"Response code: ${response.status}")
          logger.debug(s"Got ${response.body.length} bytes from $url... saving it to $filename")
          val file = new File(filename)
          FileUtils.deleteQuietly(file)
          response.bodyAsSource.runWith(FileIO.toPath(file.toPath)) map { _ =>
            logger.info(s"Saved file: $filename")
            Right(DownloadedZip(file))
          }
        }
    }
  }
<<<<<<< HEAD
=======

  def getArtifactUrl(archiveUrl: String, branch: Branch): String = {
    val urlEncodedBranchName = URLEncoder.encode(branch.asString, "UTF-8")
    archiveUrl.replace("{archive_format}", "zipball").replace("{/ref}", s"/refs/heads/$urlEncodedBranchName")
  }
>>>>>>> 31ebf7d2
}

object ArtifactService {
  final case class BranchNotFound(branchName: Branch)

  final case class DownloadedZip(file: File)
  final case class ExplodedZip(dir: File)

  def getArtifactUrl(archiveUrl: String, branch: Branch): String = {
    val urlEncodedBranchName = URLEncoder.encode(branch.asString, "UTF-8")
    archiveUrl.replace("{archive_format}", "zipball").replace("{/ref}", s"/$urlEncodedBranchName")
  }
}<|MERGE_RESOLUTION|>--- conflicted
+++ resolved
@@ -106,14 +106,6 @@
         }
     }
   }
-<<<<<<< HEAD
-=======
-
-  def getArtifactUrl(archiveUrl: String, branch: Branch): String = {
-    val urlEncodedBranchName = URLEncoder.encode(branch.asString, "UTF-8")
-    archiveUrl.replace("{archive_format}", "zipball").replace("{/ref}", s"/refs/heads/$urlEncodedBranchName")
-  }
->>>>>>> 31ebf7d2
 }
 
 object ArtifactService {
@@ -124,6 +116,6 @@
 
   def getArtifactUrl(archiveUrl: String, branch: Branch): String = {
     val urlEncodedBranchName = URLEncoder.encode(branch.asString, "UTF-8")
-    archiveUrl.replace("{archive_format}", "zipball").replace("{/ref}", s"/$urlEncodedBranchName")
+    archiveUrl.replace("{archive_format}", "zipball").replace("{/ref}", s"/refs/heads/$urlEncodedBranchName")
   }
 }