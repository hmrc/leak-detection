# Copyright 2018 HM Revenue & Customs
#
# Licensed under the Apache License, Version 2.0 (the "License");
# you may not use this file except in compliance with the License.
# You may obtain a copy of the License at
#
#     http://www.apache.org/licenses/LICENSE-2.0
#
# Unless required by applicable law or agreed to in writing, software
# distributed under the License is distributed on an "AS IS" BASIS,
# WITHOUT WARRANTIES OR CONDITIONS OF ANY KIND, either express or implied.
# See the License for the specific language governing permissions and
# limitations under the License.

include "backend.conf"

# This is the main configuration file for the application.
# ~~~~~

appName=leak-detection

# An ApplicationLoader that uses Guice to bootstrap the application.
play.application.loader = "uk.gov.hmrc.play.bootstrap.ApplicationLoader"

# Primary entry point for all HTTP requests on Play applications
play.http.requestHandler = "uk.gov.hmrc.play.bootstrap.http.RequestHandler"

# Provides an implementation of AuditConnector. Use `uk.gov.hmrc.play.bootstrap.AuditModule` or create your own.
# An audit connector must be provided.
play.modules.enabled += "uk.gov.hmrc.play.bootstrap.AuditModule"

# Provides an implementation of MetricsFilter. Use `uk.gov.hmrc.play.graphite.GraphiteMetricsModule` or create your own.
# A metric filter must be provided
play.modules.enabled += "uk.gov.hmrc.play.bootstrap.graphite.GraphiteMetricsModule"

# Provides an implementation and configures all filters required by a Platform frontend microservice.
play.modules.enabled += "uk.gov.hmrc.play.bootstrap.MicroserviceModule"
play.http.filters = "uk.gov.hmrc.play.bootstrap.filters.MicroserviceFilters"

# Json error handler
play.http.errorHandler = "uk.gov.hmrc.play.bootstrap.http.JsonErrorHandler"

# Http client
play.modules.enabled += "uk.gov.hmrc.play.bootstrap.HttpClientModule"

# Play Modules
# ~~~~
# Additional play modules can be added here

play.modules.enabled += "play.modules.reactivemongo.ReactiveMongoHmrcModule"

# Local module
play.modules.enabled += "uk.gov.hmrc.leakdetection.Module"

# Session Timeout
# ~~~~
# The default session timeout for the app is 15 minutes (900seconds).
# Updating this is the responsibility of the app - it must issue a new cookie with each request or the session will
# timeout 15 minutes after login (regardless of user activity).
# session.maxAge=900

# Secret key
# ~~~~~
# The secret key is used to secure cryptographics functions.
# If you deploy your application to several instances be sure to use the same key!
play.crypto.secret="Htt5cyxh8eIu2TKqKk3h8qxcR2bXAldiKyTYTxmFLNNdmWcx4HGxf8pQJ2Hb1B7b"

# Session configuration
# ~~~~~
application.session.httpOnly=false
application.session.secure=false

# The application languages
# ~~~~~
application.langs="en"

# Router
# ~~~~~
# Define the Router object to use for this application.
# This router will be looked up first when the application is starting up,
# so make sure this is the entry point.
# Furthermore, it's assumed your route file is named properly.
# So for an application router like `my.application.Router`,
# you may need to define a router file `conf/my.application.routes`.
# Default to Routes in the root package (and conf/routes)
# !!!WARNING!!! DO NOT CHANGE THIS ROUTER
play.http.router=prod.Routes


# Controller
# ~~~~~
# By default all controllers will have authorisation, logging and
# auditing (transaction monitoring) enabled.
# The below controllers are the default exceptions to this rule.

controllers {
    # 300 is the default, you may need to change this according to your needs
    confidenceLevel = 300

    com.kenshoo.play.metrics.MetricsController = {
      needsAuth = false
      needsLogging = false
      needsAuditing = false
    }

}


# Metrics plugin settings - graphite reporting is configured on a per env basis
metrics {
    name = ${appName}
    rateUnit = SECONDS
    durationUnit = SECONDS
    showSamples = true
    jvm = true
    enabled = true
}


# Microservice specific config

auditing {
    enabled=false
    traceRequests=true
    consumer {
        baseUri {
            host = localhost
            port = 8100
        }
    }
}


mongodb {
    uri = "mongodb://localhost:27017/leak-detection"
}


microservice {
    metrics {
        graphite {
            host = graphite
            port = 2003
            prefix = play.${appName}.
            enabled = false
        }
    }

    services {

        auth {
            host=localhost
            port=8500
        }

        slack-notifications {
            host=localhost
            port=8866
        }

    }
}

alerts {
    slack {
        leakDetectionUri = "http://localhost:8855"
        enabled = false
        sendToTeamChannels = false
        sendToAlertChannel = true
        adminChannel = "#admin-channel"
        defaultAlertChannel = "#a-channel"
        username = "leak-detection"
        iconEmoji = ":closed_lock_with_key:"
        messageText = "Action Required! Something sensitive seems to have been pushed to `{repo}` on github, `{branch}` branch. Please have a look at the report below as soon as possible"
    }
}
allRules {
    privateRules = [

        # Add here all private rules. For example:
        #  {
        #      id = "play.crypto.secret"
        #      scope = fileContent
        #      regex = """((?:play\.crypto\.secret(?!\s*(:|=)*\s*ENC\[)).*)"""
        #      description = "Unencrypted play.crypto.secret"
        #      ignoredFiles = ["/application.conf"]
        #      ignoredExtensions = [".scala"]
        #  },
        #  {
        #      id = "private_key"
        #      scope = fileName
        #      regex = """.p12\z"""
        #      description = "File often containing private keys"
        #  },
    ]

    publicRules = ${allRules.privateRules} [
        # Includes all private rules, add here the public only rules
    ]
}

githubSecrets {
    webhookSecretKey = PLACEHOLDER
    personalAccessToken = PLACEHOLDER
}

leakResolutionUrl = PLACEHOLDER

maxLineLength = 2147483647 // Int.MaxValue

<<<<<<< HEAD
queue {
    retryAfter = 10 minutes
    metricsGauges.interval = 10 minutes
}

scheduling.scanner {
  initialDelay = 10 seconds
  interval = 10 seconds
}
=======
clearingCollectionEnabled = false
>>>>>>> 1d0e5f4b
<|MERGE_RESOLUTION|>--- conflicted
+++ resolved
@@ -208,7 +208,8 @@
 
 maxLineLength = 2147483647 // Int.MaxValue
 
-<<<<<<< HEAD
+clearingCollectionEnabled = false
+
 queue {
     retryAfter = 10 minutes
     metricsGauges.interval = 10 minutes
@@ -217,7 +218,4 @@
 scheduling.scanner {
   initialDelay = 10 seconds
   interval = 10 seconds
-}
-=======
-clearingCollectionEnabled = false
->>>>>>> 1d0e5f4b
+}